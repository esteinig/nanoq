--- conflicted
+++ resolved
@@ -59,7 +59,6 @@
 
     Ok(())
 }
-<<<<<<< HEAD
 
 #[test]
 fn valid_length_file_output() -> Result<(), Box<dyn std::error::Error>> {
@@ -108,6 +107,4 @@
     assert_eq!(contents.trim(), "40.0");
 
     Ok(())
-}
-=======
->>>>>>> 1a8629b7
+}